--- conflicted
+++ resolved
@@ -301,15 +301,9 @@
     routingKey: RoutingKey,
     sharedKey: SharedKey,
     docName: String,
-<<<<<<< HEAD
     publicKey: DsaPublicKey,
-    privateKey: DsaPrivateKey
-) : InsertableSsk(
-=======
-    publicKey: DSAPublicKey,
-    privateKey: DSAPrivateKey
+    privateKey: DsaPrivateKey,
 ) : InsertableClientSsk(
->>>>>>> 61027e37
     routingKey,
     sharedKey,
     CryptoAlgorithm.AES_PCFB_256_SHA256,
